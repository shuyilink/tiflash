--- conflicted
+++ resolved
@@ -714,40 +714,7 @@
 				out_expression->add(ExpressionAction::removeColumn(new_type_name_column));
 				out_expression->add(ExpressionAction::removeColumn(column.name));
 
-<<<<<<< HEAD
-				const String escaped_expr = escapeForFileName(out_names[0]);
-				const String escaped_column = escapeForFileName(column.name);
-
-				/// Information on how to update the column data.
-				out_rename_map[escaped_expr + ".bin"] = escaped_column + ".bin";
-				out_rename_map[escaped_expr + ".mrk"] = escaped_column + ".mrk";
-
-				/// Information on how to update the sizes if the column is an array.
-				auto array_type = typeid_cast<const DataTypeArray *>(observed_type);
-				if (array_type != nullptr)
-				{
-					size_t level = 1;
-					while ((array_type = typeid_cast<const DataTypeArray *>(
-						array_type->getNestedType().get())) != nullptr)
-						++level;
-
-					for (size_t i = 0; i < level; ++i)
-					{
-						const auto suffix = ARRAY_SIZES_COLUMN_NAME_SUFFIX + toString(i);
-						out_rename_map[escaped_expr + suffix + ".bin"] = escaped_column + suffix + ".bin";
-						out_rename_map[escaped_expr + suffix + ".mrk"] = escaped_column + suffix + ".mrk";
-					}
-				}
-
-				/// Information on how to update the null map if it is a nullable column.
-				if (is_nullable)
-				{
-					out_rename_map[escaped_expr + ".null"] = escaped_column + ".null";
-					out_rename_map[escaped_expr + ".null_mrk"] = escaped_column + ".null_mrk";
-				}
-=======
 				conversions.emplace_back(column.name, out_names.at(0));
->>>>>>> 9b00f41e
 			}
 		}
 	}
@@ -770,6 +737,41 @@
 			/// After conversion, we need to rename temporary files into original.
 			out_rename_map[escaped_converted_column + ".bin"] = escaped_source_column + ".bin";
 			out_rename_map[escaped_converted_column + ".mrk"] = escaped_source_column + ".mrk";
+
+			const IDataType * new_type = new_types[converting_column_name].get();
+
+			bool is_nullable = new_type->isNullable();
+			const IDataType * observed_type;
+			if (is_nullable)
+			{
+				const DataTypeNullable & nullable_type = static_cast<const DataTypeNullable &>(*new_type);
+				observed_type = nullable_type.getNestedType().get();
+			}
+			else
+				observed_type = new_type;
+
+			/// Information on how to update the sizes if the column is an array.
+			if (auto array_type = typeid_cast<const DataTypeArray *>(observed_type))
+			{
+				size_t level = 1;
+				while ((array_type = typeid_cast<const DataTypeArray *>(
+					array_type->getNestedType().get())) != nullptr)
+					++level;
+
+				for (size_t i = 0; i < level; ++i)
+				{
+					const auto suffix = ARRAY_SIZES_COLUMN_NAME_SUFFIX + toString(i);
+					out_rename_map[escaped_converted_column + suffix + ".bin"] = escaped_source_column + suffix + ".bin";
+					out_rename_map[escaped_converted_column + suffix + ".mrk"] = escaped_source_column + suffix + ".mrk";
+				}
+			}
+
+			/// Information on how to update the null map if it is a nullable column.
+			if (is_nullable)
+			{
+				out_rename_map[escaped_converted_column + ".null"] = escaped_source_column + ".null";
+				out_rename_map[escaped_converted_column + ".null_mrk"] = escaped_source_column + ".null_mrk";
+			}
 		}
 
 		out_expression->add(ExpressionAction::project(projection));
