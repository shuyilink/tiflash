--- conflicted
+++ resolved
@@ -11,14 +11,8 @@
   * (~ 700 МБ/сек., 15 млн. строк в секунду)
   */
 
-<<<<<<< HEAD
-#include <stdint.h>
-#include <cstdlib>
-#include <stddef.h>
-=======
 #include <cstdint>
 #include <cstddef>
->>>>>>> 0d0e6284
 
 #define ROTL(x,b) (u64)( ((x) << (b)) | ( (x) >> (64 - (b))) )
 
